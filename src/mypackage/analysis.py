#%%
import pandas as pd
import numpy as np
import scipy
from scipy.stats import chi2_contingency
# %%
data = pd.read_csv("cleaned_data.csv", index_col=0)
# %%
data.head(n = 10)
# %%
class Analyzer:
    """Analyzer class gives us functions that are crucial for analysis of a dataset."""
    def __init__(self, data):
        self.data = data
    
    
    def get_stats(self, column: str):
        return data[column].describe()


    def chi_square_test(self, column1: str, column2: str):
       contigency_table = pd.crosstab(self.data[column1], self.data[column2])
       chi2, p, dof, expected = chi2_contingency(contigency_table)

       alpha = 0.05
       if p < alpha: print(f"There is a statistically significant relationship between {column1} and {column2}")
       else: print(f"\n There is no significant relationship between {column1} and {column2} \n")
       print(f"\n Chi-Square Statistic: {chi2:.4f}")
       print(f"P-value: {p}\n\n")
    

    def ccf_categorization():
        grouped = data.groupby(["embark_town", "pclass"])["fare"]

        grouped_stats = grouped.agg(["mean", "min", "max", "count"]).reset_index()
        pivot_table = grouped_stats.pivot(index='embark_town', columns='pclass', values='mean')

        return pivot_table
    
    
# %%
def all_sex(data):
    all_male = sum(data["Sex"]== "male")
    all_female = sum(data["Sex"]== "female")
# Diese Funktion ist einfach hier. Ich weiß jetzt nicht ob die relevant sein könnte deswegen steht diese hier.
# %%
analyzer = Analyzer(data)

# %%
# use the chi_square_test method to check if there is a statistically significant
# relationship between two categorial variables
# here are some examples
analyzer.chi_square_test(column1 = "pclass", column2 = "survived")
# There is a statistically significant relationship between pclass and survived
# Chi-Square Statistic: 102.8890
# P-value: 4.549251711298793e-23 < 0.05

analyzer.chi_square_test(column1 = "who", column2 = "survived")
# There is a statistically significant relationship between who and survived
# Chi-Square Statistic: 283.9231
# P-value: 2.2227620817798914e-62 < 0.05


# %%
# use the get_stats method to receive basic statistics 
# (mean, std, min, max, median etc.) for the respective column of the dataset
# here are some examples
analyzer.get_stats(column="pclass")
analyzer.get_stats(column="age")
<<<<<<< HEAD
analyzer.get_stats(column="survived")

# this method also works for categorial variables like "sex" and "embark_town"
# you will receive count (absolute frequency), unique (number of categories),
# top (most frequent category) and freq (absolute frequency of the most frequent
# category)
analyzer.get_stats(column="sex") 
analyzer.get_stats(column="embark_town")
# %%
=======
>>>>>>> 078e5498

# %%
class_fare_df = data.groupby("pclass").agg(
    avg_fare = ("fare", "mean"),
    min_fare = ("fare", "min"),
    max_fare = ("fare", "max")
)

class_fare_df

# %%<|MERGE_RESOLUTION|>--- conflicted
+++ resolved
@@ -67,7 +67,6 @@
 # here are some examples
 analyzer.get_stats(column="pclass")
 analyzer.get_stats(column="age")
-<<<<<<< HEAD
 analyzer.get_stats(column="survived")
 
 # this method also works for categorial variables like "sex" and "embark_town"
@@ -77,8 +76,12 @@
 analyzer.get_stats(column="sex") 
 analyzer.get_stats(column="embark_town")
 # %%
-=======
->>>>>>> 078e5498
+
+# check change in fare price with each class.
+# with what fare price is a passenger in class 1,2 or 3?
+
+# is the fare price different for each city where the passengers embarked
+## did passengers pay more for first class in southampton that passengers in compton?
 
 # %%
 class_fare_df = data.groupby("pclass").agg(
